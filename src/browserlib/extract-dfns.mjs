import extractWebIdl from './extract-webidl.mjs';
import {parse} from "../../node_modules/webidl2/index.js";
/**
 * Extract definitions in the spec that follow the "Definitions data model":
 * https://tabatkins.github.io/bikeshed/#dfn-contract
 *
 * Each definition returned by the function will have the following properties:
 * - id: The local ID in the DOM. Should be unique within a spec page.
 * - href: The absolute URL to the definition.
 * - linkingText: List of linking phrases for references.
 * - localLinkingText: List of linking phrases for local references only.
 * - type: The definition type. One of the values in
 *     https://tabatkins.github.io/bikeshed/#dfn-types
 * - for: The list of namespaces for the definition
 * - access: "public" when definition can be referenced by other specifications,
 *     "private" when it should be viewed as a local definition.
 * - informative: true when definition appears in an informative section,
 *     false if it is normative
 * - heading: Heading under which the term is to be found. An object with "id",
 *     "title", and "number" properties
 * - definedIn: An indication of where the definition appears in the spec. Value
 *     can be one of "dt", "pre", "table", "heading", "note", "example", or
 *     "prose" (last one indicates that definition appears in the main body of
 *     the spec)
 *
 * @function
 * @public
 * @return {Array(Object)} An Array of definitions
*/

function definitionMapper(el, idToHeading) {
  function normalize(str) {
    return str.trim().replace(/\s+/g, ' ');
  }

  let definedIn = 'prose';
  const enclosingEl = el.closest('dt,pre,table,h1,h2,h3,h4,h5,h6,.note,.example') || el;
  switch (enclosingEl.nodeName) {
    case 'DT':
    case 'PRE':
    case 'TABLE':
      definedIn = enclosingEl.nodeName.toLowerCase();
      break;
    case 'H1':
    case 'H2':
    case 'H3':
    case 'H4':
    case 'H5':
    case 'H6':
      definedIn = 'heading';
      break;
    default:
      if (enclosingEl.classList.contains('note')) {
        definedIn = 'note';
      }
      else if (enclosingEl.classList.contains('example')) {
        definedIn = 'example';
      }
      break;
  }

  return {
    // ID is the id attribute
    id: el.getAttribute('id'),

    // Compute the absolute URL
    // (Note the crawler merges pages of a multi-page spec in the first page
    // to ease parsing logic, and we want to get back to the URL of the page)
    href: (_ => {
      const pageWrapper = el.closest('[data-reffy-page]');
      const url = new URL(pageWrapper ?
                          pageWrapper.getAttribute('data-reffy-page') : window.location.href);
      url.hash = '#' + el.getAttribute('id');
      return url.toString();
    })(),

    // Linking text is given by the data-lt attribute if present, or it is the
    // textual content
    linkingText: el.hasAttribute('data-lt') ?
      el.getAttribute('data-lt').split('|').map(normalize) :
      [normalize(el.textContent)],

    // Additional linking text can be defined for local references
    localLinkingText: el.getAttribute('data-local-lt') ?
      el.getAttribute('data-local-lt').split('|').map(normalize) :
      [],

    // Link type must be specified, or it is "dfn"
    type: el.getAttribute('data-dfn-type') || 'dfn',

    // Definition may be namespaced to other constructs. Note the list is not
    // purely comma-separated due to function parameters. For instance,
    // attribute value may be "method(foo,bar), method()"
    for: el.getAttribute('data-dfn-for') ?
      el.getAttribute('data-dfn-for').split(/,(?![^\(]*\))/).map(normalize) :
      [],

    // Definition is public if explicitly marked as exportable or if export has
    // not been explicitly disallowed and its type is not "dfn"
    access: (el.hasAttribute('data-export') ||
             (!el.hasAttribute('data-noexport') &&
              el.hasAttribute('data-dfn-type') &&
              el.getAttribute('data-dfn-type') !== 'dfn')) ?
      'public' : 'private',

    // Whether the term is defined in a normative/informative section,
    // provided the wrapping section follows usual patterns:
    // https://github.com/w3c/respec/blob/develop/src/core/utils.js#L69
    // https://tabatkins.github.io/bikeshed/#metadata-informative-classes
    informative: !!el.closest([
      '.informative', '.note', '.issue', '.example', '.ednote', '.practice',
      '.introductory', '.non-normative'

    ].join(',')),

    // Heading under which the term is to be found
    heading: idToHeading[el.getAttribute('id')],

    // Enclosing element under which the definition appears. Value can be one of
    // "dt", "pre", "table", "heading", "note", "example", or "prose" (last one
    // indicates that definition appears in the main body of the specification)
    definedIn
  };
}

export default function (spec, idToHeading = {}) {
  const definitionsSelector = [
    // re data-lt, see https://github.com/w3c/reffy/issues/336#issuecomment-650339747
    'dfn[id]:not([data-lt=""])',
    'h2[id][data-dfn-type]:not([data-lt=""])',
    'h3[id][data-dfn-type]:not([data-lt=""])',
    'h4[id][data-dfn-type]:not([data-lt=""])',
    'h5[id][data-dfn-type]:not([data-lt=""])',
    'h6[id][data-dfn-type]:not([data-lt=""])'
  ].join(',');

  let extraDefinitions = [];
  switch (spec) {
  case "html":
    preProcessHTML();
    break;
  case "SVG2":
    preProcessSVG2();
    break;
  }

  return [...document.querySelectorAll(definitionsSelector)]
    .map(node => definitionMapper(node, idToHeading));
}

function preProcessHTML() {
  // We need to extract the list of possible interfaces by parsing the WebIDL of the spec first
  const idl = extractWebIdl();
  const idlTree = parse(idl);
  const idlInterfaces = idlTree.filter(item => item.type === "interface" || item.type === "interface mixin");

  function fromIdToIdl(id) {
    const specialInterfaceIds = {
      "appcache": "ApplicationCache",
      "a": "HTMLAnchorElement",
      "caption": "HTMLTableCaptionElement",
      "colgroup": "HTMLTableColElement",
      "col": "HTMLTableColElement",
      "context-2d-canvas": "CanvasRenderingContext2D",
      // submittable elements https://html.spec.whatwg.org/multipage/forms.html#category-submit
      "cva": "HTMLButtonElement,HTMLInputElement,HTMLObjectElement,HTMLSelectElement,HTMLTextAreaElement",
      "dnd": "GlobalEventHandlers",
      "dim": "HTMLImageElement,HTMLIFrameElement,HTMLEmbedElement,HTMLObjectElement,HTMLVideoElement",
      "dir": "HTMLDirectoryElement",
      "dl": "HTMLDListElement",
      // form associated elements https://html.spec.whatwg.org/multipage/forms.html#form-associated-element
      // The spec lists img, but img doesn't have a form attribute
      "fae": "HTMLButtonElement,HTMLFieldsetElement,HTMLInputElement,HTMLObjectElement,HTMLOutputElement,HTMLSelectElement,HTMLTextAreaElement",
      // form  elements https://html.spec.whatwg.org/multipage/forms.html#category-listed
      "fe": "HTMLButtonElement,HTMLFieldsetElement,HTMLInputElement,HTMLSelectElement,HTMLTextAreaElement",
      // Form submission attributes https://html.spec.whatwg.org/multipage/form-control-infrastructure.html#form-submission-attributes
      // some are for button some for form
      "fs": "HTMLButtonElement,HTMLFormElement",
      "hx": "HTMLHeadingElement",
      "hyperlink": "HTMLHyperlinkElementUtils",
      "img": "HTMLImageElement",
      // Labelable form elements
      "lfe": "HTMLButtonElement,HTMLInputElement,HTMLMeterElement,HTMLOutputElement,HTMLProgressElement,HTMLSelectElement,HTMLTextAreaElement",
      "ol": "HTMLOListElement",
      "p": "HTMLParagraphElement",
      "tbody": "HTMLTableSectionElement",
      "td": "HTMLTableCellElement",
      "th": "HTMLTableCellElement",
      "tdth": "HTMLTableCellElement",
      "textarea/input": "HTMLTextAreaElement,HTMLInputElement",
      "tr": "HTMLTableRowElement",
      "tracklist": "AudioTrackList,VideoTrackList",
      "ul": "HTMLUListElement"
    };
    if (specialInterfaceIds[id]) {
      return specialInterfaceIds[id];
    }
    let iface = idlInterfaces.find(i => i.name.toLowerCase() === id || i.name.toLowerCase() === `html${id}element`);
    if (iface) {
      return iface.name;
    }
  }

  function fromIdToTypeAndFor(containerid, id) {
    // deals with exceptions to how containerid / id are expected to be parsed
    if (id) {
      [containerid, id] = {
        "history-scroll": ["history", "scrollrestoration"],
        // overloads
        "document-open" : ["document", "open"],
        "dedicatedworkerglobalscope-postmessage": ["dedicatedworkerglobalscope", "postmessage"],
        "messageport-postmessage": ["messageport", "postmessage"],
        "window-postmessage": ["window", "postmessage"],
        "worker-postmessage": ["worker", "postmessage"],
        "context-2d-settransform": ["context-2d", "settransform"]
      }[containerid] || [containerid, id];
    }


    const exceptions = {
      "worker-navigator": "WorkerGlobalScope",
      "navigator-canplaytype": "HTMLMediaElement",
      "media-getsvgdocument": "HTMLIFrameElement,HTMLEmbedElement,HTMLObjectElement",
      "fe-autofocus": "HTMLOrSVGElement"
    };

    let interfaces = [];
    const mixins = {
      "context-2d": "CanvasRenderingContext2D",
      "navigator": "Navigator"
    };
    const fullId = containerid + "-" + id;
    if (exceptions[fullId]) {
      let names = exceptions[fullId].split(",");
      interfaces = idlInterfaces.filter(i => names.includes(i.name));
    } else {
      if (fromIdToIdl(containerid)) {
        let names = fromIdToIdl(containerid).split(",");
        interfaces = idlInterfaces.filter(i => names.includes(i.name));
      }
      if (Object.keys(mixins).includes(containerid)) {
        // some container ids are split across several mixins, let's find out which
        const candidateInterfaceNames = [mixins[containerid]].concat(idlTree.filter(inc => inc.type === "includes" && inc.target === mixins[containerid]).map(inc => inc.includes));
        interfaces = candidateInterfaceNames.map(name => idlInterfaces.filter(iface => iface.name === name)).flat().filter(iface => iface && iface.members && iface.members.find(member => member.name.toLowerCase() === id));
      }
    }


    if (interfaces.length) {
      let type = "attribute";
      let relevantInterfaces = interfaces;
      if (id) {
        type = "dfn";
        // dom-head-profile, intentionally omitted from IDL fragment
        if (id === "profile" && containerid === "head") {
          return {type: "attribute", _for: "HTMLHeadElement"};
        }
        relevantInterfaces = interfaces.filter(iface => iface.members.find(member => member.name && member.name.toLowerCase() === id));
        if (relevantInterfaces.length) {
          let idlTerm = relevantInterfaces[0].members.find(member => member.name && member.name.toLowerCase() === id);
          type = idlTerm.type === "operation" ? "method" : idlTerm.type;
        }
      }
      return {type, _for: [... new Set(relevantInterfaces.map(iface => iface.name))].join(",")};
    }

    const enumName = id => {
      switch(id) {
      case "context-2d-direction": return "CanvasDirection";
      case "context-2d-fillrule": return "CanvasFillRule";
      case "context-2d-imagesmoothingquality": return "ImageSmoothingQuality";
      case "context-2d-textalign": return "CanvasTextAlign";
      case "context-2d-textbaseline": return "CanvasTextBaseline";
      }
    };

    let _enum = idlTree.find(i => i.type === "enum" && (i.name.toLowerCase() === containerid || enumName(containerid) === i.name));
    // TODO check the value is defined
    if (_enum) return {type: "enum-value", _for: _enum.name};
    let dict = idlTree.find(i => i.type === "dictionary" && i.name.toLowerCase() === containerid );
    // TODO check the field is defined
    if (dict) return {type: "dict-member", _for: dict.name};

    // Miscellaneous exceptions
    // Ideally, get this fixed upstream
    switch(containerid) {
      // not an enum, but a well-defined DOMString
    case "datatransfer-dropeffect": return {type: "dfn", _for: "DataTransfer.dropEffect"};
      // not an enum, but a well-defined DOMString
    case "datatransfer-effectallowed": return {type: "dfn", _for: "DataTransfer.effectAllowed"};
    case "document-nameditem": return {type: "dfn", _for: "Document"};
      // mode of the value attribute of the inputelement
    case "input-value":
    case "input-value-default":
      return {type: "dfn", _for: "HTMLInputElement.value"};
      // not an enum, but a well-defined DOMString
    case "texttrack-kind": return {type: "dfn", _for: "TextTrack.kind"};
      // dom-tree-accessors
    case "tree": return { type:"dfn", _for: ""};
    case "window-nameditem": return {type: "dfn", _for: "Window"};
    }

    //throw "Cannot match " + containerid + " to a known IDL name (" + id + ")";
    return {type: "dfn", _for: containerid +  " with " + id};
  }

  const headingSelector = [
    'h2[id]:not([data-dfn-type]) dfn',
    'h3[id]:not([data-dfn-type]) dfn',
    'h4[id]:not([data-dfn-type]) dfn',
    'h5[id]:not([data-dfn-type]) dfn',
    'h6[id]:not([data-dfn-type]) dfn'
  ].join(',');

  // we copy the id on the dfn when it is set on the surrounding heading
  [...document.querySelectorAll(headingSelector)]
    .forEach(el => {
      const headingId = el.closest("h2, h3, h4, h5, h6").id;
      if (!el.id) {
        el.id = headingId;
      }
    });

  const manualIgnore = ["dom-xsltprocessor-transformtofragment", "dom-xsltprocessor-transformtodocument"];

  // all the definitions in indices.html are non-normative, so we skip them
  // to avoid having to properly type them
  // they're not all that interesting
  [...document.querySelectorAll('section[data-reffy-page$="indices.html"] dfn[id]')].forEach(el => {
    el.dataset.dfnSkip = true;
  });

  [...document.querySelectorAll("dfn[id]:not([data-dfn-type]):not([data-skip])")]
    .forEach(el => {
      // Hard coded rules for special ids
      // dom-style is defined elsewhere
      if (el.id === "dom-style") {
        el.dataset.dfnType = 'attribute';
        el.dataset.dfnFor = 'HTMLElement';
        el.dataset.noexport = "";
        return;
      }

      // If there is a link, we assume this documents an imported definition
      // so we make it ignored by removing the id
      if (el.querySelector('a[href^="http"]')
          || manualIgnore.includes(el.id)
         ) {
        return;
      }
      let m;

<<<<<<< HEAD
      if ((m = el.id.match(/^selector-/))) {
        el.dataset.dfnType = 'selector';
=======
      if ((m = el.id.match(/^attr-([^-]+)-([^-]+)$/))) {
        // e.g. attr-ul-type
        el.dataset.dfnType = 'element-attr';
        let _for = fromIdToElement(m[1]);
        // special casing usemap attribute
        if (m[1] === "hyperlink" && m[2] === "usemap") {
          _for = "img,object";
          return;
        }
        if (m[1] === "aria") {
          // reference to external defined elements, noexport
          el.dataset.noexport = true;
          return;
        }
        // "loading", "crossorigin", "autocapitalize" are used in middle position
        // when describing possible keywords
        if (["loading", "crossorigin", "autocapitalize"].includes(m[1])) {
          el.dataset.dfnType = 'dfn';
          // Not sure how to indicate this is for an attribute value
          // _for = m[1];
        }
        if (_for && !el.dataset.dfnFor) {
          el.dataset.dfnFor = _for;
        }
>>>>>>> 3152d92a
        return;
      }

      if ((m = el.id.match(/^dom-([^-]+)$/) || el.id.match(/^dom-([^-]+)-[0-9]+$/) || el.id.match(/^dom-([^-]+)-constructor$/))) {
        const globalscopes = [
          "ElementContentEditable",
          "HTMLElement",
          "HTMLOrSVGElement",
          "Window",
          "WindowLocalStorage",
          "WindowOrWorkerGlobalScope",
          "WindowSessionStorage",
          "WorkerGlobalScope"
        ];
        const name = el.textContent.split('(')[0];
        if (el.textContent.match(/\(/)) {
          // e.g. print(), Audio(src)
          // starts with a capital letter => constructor
          if (name.match(/^[A-Z]/)) {
            let iface = idlTree.find(item => item.type === "interface" &&
                                     // regular constructor
                                     (item.name === name && item.members.find(member => member.type === "constructor")
                                      // LegacyFactoryFunction e.g. Audio()
                                      || item.extAttrs.find(ea => ea.name === "LegacyFactoryFunction" && ea.rhs.value === name)));
            if (iface) {
              el.dataset.dfnType = 'constructor';
              el.dataset.dfnFor = iface.name;
              return;
            }
          } else {
            // otherwise, a method of a global scope
            let opContainer = globalscopes.find(scope => idlTree.find(item => item.type.startsWith("interface") && item.name === scope && item.members.find(member => member.type === "operation" && member.name === name)));
            if (opContainer) {
              el.dataset.dfnType = 'method';
              el.dataset.dfnFor = opContainer;
              return;
            }
          }
        } else {
          // starts with a capital letter => interface
          if (name.match(/^[A-Z]/)) {
            let iface = idlTree.find(item => item.type === "interface" && item.name === name);
            if (iface) {
              el.dataset.dfnType = 'interface';
              return;
            }
          } else {
            // an attribute of a global scope
            let attrContainer = globalscopes.find(scope => idlTree.find(item => item.type.startsWith("interface") && item.name === scope && item.members.find(member => member.type === "attribute" && member.name === name)));
            if (attrContainer) {
              el.dataset.dfnType = 'attribute';
              el.dataset.dfnFor = attrContainer;
              return;
            }
          }
        }
        return;
      }

      if ((m = el.id.match(/^dom-(.+)-([^-]+)$/))) {
        const {type, _for} = fromIdToTypeAndFor(m[1], m[2])
        // Special casing all-caps constants
        if (m[2].match(/^[A-Z_]+$/)) type = "const";
        el.dataset.dfnType = type;
        el.dataset.dfnFor = el.dataset.dfnFor || _for;
        return;
      }

    });
}

function preProcessSVG2() {
  const idl = extractWebIdl();
  const idlTree = parse(idl);
  const idlInterfaces = idlTree.filter(item => item.type === "interface" || item.type === "interface mixin");

  // the only element definition not properly marked up in the SVG spec
  const linkHeading = document.getElementById("LinkElement");
  if (linkHeading && !linkHeading.dataset.dfnType) {
    linkHeading.dataset.dfnType = "element";
    linkHeading.dataset.lt = "link";
  }

  [...document.querySelectorAll(".attrdef dfn[id]:not([data-dfn-type]):not([data-skip])")]
    .forEach(el => {
      el.dataset.dfnType = "element-attr";
      const attrDesc = document.querySelector('[data-reffy-page$="attindex.html"] th span.attr-name a[href$="#' + el.id + '"]');
      if (attrDesc) {
          el.dataset.dfnFor = attrDesc.closest('tr').querySelector('td').textContent;
      } else {
        console.error("Could not find description for " + el.textContent);
      }
    });
  [...document.querySelectorAll("dt[id] > .adef, dt[id] > .property")].forEach(el => {
    const dt = el.parentNode;
    const newDt = document.createElement("dt");
    const dfn = document.createElement("dfn");
    dfn.id = dt.id;
    dfn.dataset.dfnType = el.classList.contains("adef") ? "element-attr" : "property";
    const indexPage = el.classList.contains("adef") ? "attindex.html" : "propidx.html";
    const attrDesc = document.querySelector('[data-reffy-page$="' + indexPage + '"] th a[href$="#' + dfn.id + '"]');
    if (attrDesc) {
      // TODO: this doesn't deal with grouping of elements, e.g. "text content elements"
      dfn.dataset.dfnFor = [...attrDesc.closest('tr').querySelectorAll('span.element-name a')].map (n => n.textContent).join(',');
    } else {
      console.error("Could not find description for " + el.textContent + "/" + dfn.id);
    }
    dfn.textContent = el.textContent;
    newDt.appendChild(dfn);
    dt.replaceWith(newDt);
  });
  [...document.querySelectorAll('b[id^="__svg__"]')].forEach(el => {
    const [,, containername, membername] = el.id.split('__');
    if (containername && membername) {
      let container = idlTree.find(i => i.name === containername);
      if (container) {
        let member = container.members.find(m => m.name === membername);
        if (member) {
          const dfn = document.createElement("dfn");
          dfn.id = el.id;
          dfn.textContent = el.textContent;
          dfn.dataset.dfnFor = containername;
          dfn.dataset.dfnType = member.type === "operation" ? "method" : member.type;
          el.replaceWith(dfn);
        }
      }
    }
  });
  [...document.querySelectorAll('h3[id^="Interface"]:not([data-dfn-type])')].forEach(el => {
    const name = el.id.slice("Interface".length);
    if (idlTree.find(i => i.name === name && i.type === "interface")) {
      el.dataset.dfnType = "interface";
      el.dataset.lt = name;
    }
  });
  [...document.querySelectorAll('b[id]:not([data-dfn-type])')].forEach(el => {
    const name = el.textContent;
    const idlItem = idlTree.find(i => i.name === name) ;
    if (idlItem) {
      const dfn = document.createElement("dfn");
      dfn.id = el.id;
      dfn.dataset.dfnType = idlItem.type;
      dfn.textContent = el.textContent;
      el.replaceWith(dfn);
    }
  });

}<|MERGE_RESOLUTION|>--- conflicted
+++ resolved
@@ -349,38 +349,6 @@
         return;
       }
       let m;
-
-<<<<<<< HEAD
-      if ((m = el.id.match(/^selector-/))) {
-        el.dataset.dfnType = 'selector';
-=======
-      if ((m = el.id.match(/^attr-([^-]+)-([^-]+)$/))) {
-        // e.g. attr-ul-type
-        el.dataset.dfnType = 'element-attr';
-        let _for = fromIdToElement(m[1]);
-        // special casing usemap attribute
-        if (m[1] === "hyperlink" && m[2] === "usemap") {
-          _for = "img,object";
-          return;
-        }
-        if (m[1] === "aria") {
-          // reference to external defined elements, noexport
-          el.dataset.noexport = true;
-          return;
-        }
-        // "loading", "crossorigin", "autocapitalize" are used in middle position
-        // when describing possible keywords
-        if (["loading", "crossorigin", "autocapitalize"].includes(m[1])) {
-          el.dataset.dfnType = 'dfn';
-          // Not sure how to indicate this is for an attribute value
-          // _for = m[1];
-        }
-        if (_for && !el.dataset.dfnFor) {
-          el.dataset.dfnFor = _for;
-        }
->>>>>>> 3152d92a
-        return;
-      }
 
       if ((m = el.id.match(/^dom-([^-]+)$/) || el.id.match(/^dom-([^-]+)-[0-9]+$/) || el.id.match(/^dom-([^-]+)-constructor$/))) {
         const globalscopes = [
