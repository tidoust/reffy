--- conflicted
+++ resolved
@@ -349,66 +349,6 @@
         return;
       }
       let m;
-
-<<<<<<< HEAD
-      if (el.closest("code.idl")) {
-        // we look if that matches a top-level idl name
-        let idlTerm = idlTree.find(item => item.name === el.textContent);
-        if (idlTerm) {
-          // we split at space to cater for "interface mixin"
-          el.dataset.dfnType = idlTerm.type.split(' ')[0];
-          return;
-        }
-      }
-      if ((m = el.id.match(/^attr-([^-]+)$/))) {
-        el.dataset.dfnType = 'element-attr';
-        // not sure how to encode "every html element"?
-        // el.dataset.dfnFor = 'all HTML elements';
-        return;
-      }
-      if ((m = el.id.match(/^handler-([^-]+)$/))) {
-        const sharedEventHandlers = ["GlobalEventHandlers", "WindowEventHandlers", "DocumentAndElementEventHandlers"];
-        el.dataset.dfnType = 'attribute';
-        if (!el.dataset.dfnFor) {
-          let _for = sharedEventHandlers.filter(iface => idlInterfaces.find(item => item.name === iface && item.members.find(member => member.name === m[1])))[0];
-          if (_for) {
-            el.dataset.dfnFor = _for;
-          }
-        }
-        return;
-      }
-
-      if ((m = el.id.match(/^handler-([^-]+)-/))) {
-        el.dataset.dfnType = 'attribute';
-        el.dataset.dfnFor = el.dataset.dfnFor || fromIdToTypeAndFor(m[1])._for;
-=======
-      if ((m = el.id.match(/^attr-([^-]+)-([^-]+)$/))) {
-        // e.g. attr-ul-type
-        el.dataset.dfnType = 'element-attr';
-        let _for = fromIdToElement(m[1]);
-        // special casing usemap attribute
-        if (m[1] === "hyperlink" && m[2] === "usemap") {
-          _for = "img,object";
-          return;
-        }
-        if (m[1] === "aria") {
-          // reference to external defined elements, noexport
-          el.dataset.noexport = true;
-          return;
-        }
-        // "loading", "crossorigin", "autocapitalize" are used in middle position
-        // when describing possible keywords
-        if (["loading", "crossorigin", "autocapitalize"].includes(m[1])) {
-          el.dataset.dfnType = 'dfn';
-          // Not sure how to indicate this is for an attribute value
-          // _for = m[1];
-        }
-        if (_for && !el.dataset.dfnFor) {
-          el.dataset.dfnFor = _for;
-        }
->>>>>>> 4c071346
-        return;
-      }
 
       if ((m = el.id.match(/^selector-/))) {
         el.dataset.dfnType = 'selector';
